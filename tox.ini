[tox]
envlist = py37,py38,py39,py310,py311,mypy,docs,types

[pytest]
asyncio_mode = strict

[testenv]
deps =
    pytest
    pytest-asyncio
    coverage
    requests
    aiohttp
    zyte-common-items

commands =
<<<<<<< HEAD
    python -m pytest \
        --cov-report=term-missing:skip-covered \
        --cov-report=html \
        --cov-report= \
        --cov-report=xml \
        --cov=web_poet \
=======
    coverage run \
        --source=web_poet \
        -m pytest \
>>>>>>> d5f63d8d
        --doctest-modules \
        {posargs:web_poet tests}

    coverage report \
        --ignore-errors \
        --skip-covered \
        --show-missing
    coverage html \
        --ignore-errors
    coverage xml \
        --ignore-errors

[testenv:mypy]
deps =
    mypy==0.971
    types-requests
    types-python-dateutil

commands = mypy web_poet tests

[testenv:types]
deps =
    {[testenv]deps}
    {[testenv:mypy]deps}
    # waiting for https://github.com/davidfritzsche/pytest-mypy-testing/pull/31
    pytest-mypy-testing @ https://github.com/kmike/pytest-mypy-testing/archive/refs/heads/async-support.zip
;    pytest-mypy-testing==0.0.11

commands = py.test {posargs: tests_typing}

[testenv:docs]
changedir = docs
basepython = python3
deps =
    -rdocs/requirements.txt
commands =
    sphinx-build -W -b html . {envtmpdir}/html

[testenv:linters]
deps = -rrequirements-dev.txt
commands = pre-commit run --all-files --show-diff-on-failure

[testenv:oldpytest]
deps =
    {[testenv]deps}
    pytest < 7.0<|MERGE_RESOLUTION|>--- conflicted
+++ resolved
@@ -14,18 +14,9 @@
     zyte-common-items
 
 commands =
-<<<<<<< HEAD
-    python -m pytest \
-        --cov-report=term-missing:skip-covered \
-        --cov-report=html \
-        --cov-report= \
-        --cov-report=xml \
-        --cov=web_poet \
-=======
     coverage run \
         --source=web_poet \
         -m pytest \
->>>>>>> d5f63d8d
         --doctest-modules \
         {posargs:web_poet tests}
 
