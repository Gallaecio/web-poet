--- conflicted
+++ resolved
@@ -8,12 +8,9 @@
 deps =
     pytest
     pytest-cov
-<<<<<<< HEAD
     pytest-asyncio
-=======
     requests
     aiohttp
->>>>>>> 256a0c3a
 
 commands =
     py.test \
