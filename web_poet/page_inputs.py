<<<<<<< HEAD
from typing import Optional, Dict, Any, ByteString, Union

import attr
=======
import json
from typing import Optional, Dict, List, TypeVar, Type
>>>>>>> 256a0c3a

import attrs
from multidict import CIMultiDict
import parsel
from w3lib.encoding import (
    html_to_unicode,
    html_body_declared_encoding,
    resolve_encoding,
    http_content_type_encoding
)

from .utils import memoizemethod_noargs

T_headers = TypeVar("T_headers", bound="HttpResponseHeaders")

<<<<<<< HEAD
    ``html`` should be content of the HTTP body, converted to unicode
    using the detected encoding of the response, preferably according
    to the web browser rules (respecting Content-Type header, etc.)

    The following are optional since it would depend on the source of the
    ``ResponseData`` if these are available or not. For example, the responses
=======

class HttpResponseBody(bytes):
    """A container for holding the raw HTTP response body in bytes format."""

    def declared_encoding(self) -> Optional[str]:
        """ Return the encoding specified in meta tags in the html body,
        or ``None`` if no suitable encoding was found """
        return html_body_declared_encoding(self)

    def json(self):
        """
        Deserialize a JSON document to a Python object.
        """
        return json.loads(self)


class HttpResponseHeaders(CIMultiDict):
    """A container for holding the HTTP response headers.

    It's able to accept instantiation via an Iterable of Tuples:

    >>> pairs = [("Content-Encoding", "gzip"), ("content-length", "648")]
    >>> HttpResponseHeaders(pairs)
    <HttpResponseHeaders('Content-Encoding': 'gzip', 'content-length': '648')>

    It's also accepts a mapping of key-value pairs as well:

    >>> pairs = {"Content-Encoding": "gzip", "content-length": "648"}
    >>> headers = HttpResponseHeaders(pairs)
    >>> headers
    <HttpResponseHeaders('Content-Encoding': 'gzip', 'content-length': '648')>

    Note that this also supports case insensitive header-key lookups:

    >>> headers.get("content-encoding")
    'gzip'
    >>> headers.get("Content-Length")
    '648'

    These are just a few of the functionalities it inherits from
    :class:`multidict.CIMultiDict`. For more info on its other features, read
    the API spec of :class:`multidict.CIMultiDict`.
    """

    @classmethod
    def from_name_value_pairs(cls: Type[T_headers], arg: List[Dict]) -> T_headers:
        """An alternative constructor for instantiation using a ``List[Dict]``
        where the 'key' is the header name while the 'value' is the header value.

        >>> pairs = [
        ...     {"name": "Content-Encoding", "value": "gzip"},
        ...     {"name": "content-length", "value": "648"}
        ... ]
        >>> headers = HttpResponseHeaders.from_name_value_pairs(pairs)
        >>> headers
        <HttpResponseHeaders('Content-Encoding': 'gzip', 'content-length': '648')>
        """
        return cls([(pair["name"], pair["value"]) for pair in arg])

    def declared_encoding(self) -> Optional[str]:
        """ Return encoding detected from the Content-Type header, or None
        if encoding is not found """
        content_type = self.get('Content-Type', '')
        return http_content_type_encoding(content_type)


@attrs.define(auto_attribs=False, slots=False, eq=False)
class HttpResponse:
    """A container for the contents of a response, downloaded directly using an
    HTTP client.

    ``url`` should be a URL of the response (after all redirects),
    not a URL of the request, if possible.

    ``body`` contains the raw HTTP response body.

    The following are optional since it would depend on the source of the
    ``HttpResponse`` if these are available or not. For example, the responses
>>>>>>> 256a0c3a
    could simply come off from a local HTML file which doesn't contain ``headers``
    and ``status``.

    ``status`` should represent the int status code of the HTTP response.

    ``headers`` should contain the HTTP response headers.
<<<<<<< HEAD
    """

    url: str
    html: str
    status: Optional[int] = None
    headers: Optional[Dict[Union[str, ByteString], Any]] = None


class Meta(dict):
    """Container class that could contain any arbitrary data to be passed into
    a Page Object.
    """

    pass
=======

    ``encoding`` encoding of the response. If None (default), encoding
    is auto-detected from headers and body content.
    """

    url: str = attrs.field()
    body: HttpResponseBody = attrs.field(converter=HttpResponseBody)
    status: Optional[int] = attrs.field(default=None)
    headers: HttpResponseHeaders = attrs.field(factory=HttpResponseHeaders,
                                               converter=HttpResponseHeaders)
    _encoding: Optional[str] = attrs.field(default=None)

    _DEFAULT_ENCODING = 'ascii'
    _cached_text: Optional[str] = None

    @property
    def text(self) -> str:
        """
        Content of the HTTP body, converted to unicode
        using the detected encoding of the response, according
        to the web browser rules (respecting Content-Type header, etc.)
        """
        # Access self.encoding before self._cached_text, because
        # there is a chance self._cached_text would be already populated
        # while detecting the encoding
        encoding = self.encoding
        if self._cached_text is None:
            fake_content_type_header = f'charset={encoding}'
            encoding, text = html_to_unicode(fake_content_type_header, self.body)
            self._cached_text = text
        return self._cached_text

    @property
    def encoding(self):
        """ Encoding of the response """
        return (
            self._encoding
            or self._headers_declared_encoding()
            or self._body_declared_encoding()
            or self._body_inferred_encoding()
        )

    # XXX: see https://github.com/python/mypy/issues/1362
    @property   # type: ignore
    @memoizemethod_noargs
    def selector(self) -> parsel.Selector:
        """Cached instance of :external:class:`parsel.selector.Selector`."""
        # XXX: should we pass base_url=self.url, as Scrapy does?
        return parsel.Selector(text=self.text)

    def xpath(self, query, **kwargs):
        """A shortcut to ``HttpResponse.selector.xpath()``."""
        return self.selector.xpath(query, **kwargs)

    def css(self, query):
        """A shortcut to ``HttpResponse.selector.css()``."""
        return self.selector.css(query)

    @memoizemethod_noargs
    def json(self):
        """ Deserialize a JSON document to a Python object. """
        return self.body.json()

    @memoizemethod_noargs
    def _headers_declared_encoding(self):
        return self.headers.declared_encoding()

    @memoizemethod_noargs
    def _body_declared_encoding(self):
        return self.body.declared_encoding()

    @memoizemethod_noargs
    def _body_inferred_encoding(self):
        content_type = self.headers.get('Content-Type', '')
        body_encoding, text = html_to_unicode(
            content_type,
            self.body,
            auto_detect_fun=self._auto_detect_fun,
            default_encoding=self._DEFAULT_ENCODING
        )
        self._cached_text = text
        return body_encoding

    def _auto_detect_fun(self, body: bytes) -> Optional[str]:
        for enc in (self._DEFAULT_ENCODING, 'utf-8', 'cp1252'):
            try:
                body.decode(enc)
            except UnicodeError:
                continue
            return resolve_encoding(enc)
>>>>>>> 256a0c3a
<|MERGE_RESOLUTION|>--- conflicted
+++ resolved
@@ -1,15 +1,9 @@
-<<<<<<< HEAD
-from typing import Optional, Dict, Any, ByteString, Union
-
-import attr
-=======
+import attrs
 import json
-from typing import Optional, Dict, List, TypeVar, Type
->>>>>>> 256a0c3a
-
-import attrs
+import parsel
+from typing import Optional, Dict, Any, List, TypeVar, Type
 from multidict import CIMultiDict
-import parsel
+
 from w3lib.encoding import (
     html_to_unicode,
     html_body_declared_encoding,
@@ -21,14 +15,6 @@
 
 T_headers = TypeVar("T_headers", bound="HttpResponseHeaders")
 
-<<<<<<< HEAD
-    ``html`` should be content of the HTTP body, converted to unicode
-    using the detected encoding of the response, preferably according
-    to the web browser rules (respecting Content-Type header, etc.)
-
-    The following are optional since it would depend on the source of the
-    ``ResponseData`` if these are available or not. For example, the responses
-=======
 
 class HttpResponseBody(bytes):
     """A container for holding the raw HTTP response body in bytes format."""
@@ -107,29 +93,12 @@
 
     The following are optional since it would depend on the source of the
     ``HttpResponse`` if these are available or not. For example, the responses
->>>>>>> 256a0c3a
     could simply come off from a local HTML file which doesn't contain ``headers``
     and ``status``.
 
     ``status`` should represent the int status code of the HTTP response.
 
     ``headers`` should contain the HTTP response headers.
-<<<<<<< HEAD
-    """
-
-    url: str
-    html: str
-    status: Optional[int] = None
-    headers: Optional[Dict[Union[str, ByteString], Any]] = None
-
-
-class Meta(dict):
-    """Container class that could contain any arbitrary data to be passed into
-    a Page Object.
-    """
-
-    pass
-=======
 
     ``encoding`` encoding of the response. If None (default), encoding
     is auto-detected from headers and body content.
@@ -220,4 +189,13 @@
             except UnicodeError:
                 continue
             return resolve_encoding(enc)
->>>>>>> 256a0c3a
+
+
+class Meta(dict):
+    """Container class that could contain any arbitrary data to be passed into
+    a Page Object.
+
+    Note that this is simply a subclass of Python's ``dict``.
+    """
+
+    pass