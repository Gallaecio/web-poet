--- conflicted
+++ resolved
@@ -1,13 +1,7 @@
-<<<<<<< HEAD
-import json
-from typing import Optional, Dict, List, TypeVar, Type, Union
-
-=======
->>>>>>> f769147c
 import attrs
 import json
 import parsel
-from typing import Optional, Dict, Any, List, TypeVar, Type
+from typing import Optional, Dict, Any, List, TypeVar, Type, Union
 from multidict import CIMultiDict
 
 from w3lib.encoding import (
